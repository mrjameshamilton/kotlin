--- conflicted
+++ resolved
@@ -1754,10 +1754,6 @@
 
     @Override
     public void update(@NotNull AnActionEvent e) {
-<<<<<<< HEAD
-      e.getPresentation().setIcon(ToolWindowManagerEx.getInstanceEx(myManager.myProject).getLocationIcon(ToolWindowId.DOCUMENTATION, EmptyIcon.ICON_16));
-      e.getPresentation().setEnabledAndVisible(myToolwindowCallback != null);
-=======
       Presentation presentation = e.getPresentation();
       if (myManager == null) {
         presentation.setEnabledAndVisible(false);
@@ -1766,7 +1762,6 @@
           .setIcon(ToolWindowManagerEx.getInstanceEx(myManager.myProject).getLocationIcon(ToolWindowId.DOCUMENTATION, EmptyIcon.ICON_16));
         presentation.setEnabledAndVisible(myToolwindowCallback != null);
       }
->>>>>>> 93b17785
     }
 
     @Override
